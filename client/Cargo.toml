--- conflicted
+++ resolved
@@ -9,13 +9,8 @@
 # See more keys and their definitions at https://doc.rust-lang.org/cargo/reference/manifest.html
 
 [dependencies]
-<<<<<<< HEAD
-vrsc-rpc-json = {path = "../json"}
-# vrsc-rpc-json = "0.0.5"
-=======
 # vrsc-rpc-json = "0.0.4"
 vrsc-rpc-json = {path = "../json"}
->>>>>>> a8005f17
 
 dirs = "4.0"
 jsonrpc = "0.12"
